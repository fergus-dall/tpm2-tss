# SPDX-License-Identifier: BSD-2-Clause
# Copyright (c) 2015 - 2020 Intel Corporation
# Copyright (c) 2018 - 2020 Fraunhofer SIT sponsored by Infineon Technologies AG
# All rights reserved.

AC_INIT([tpm2-tss],
        [3.0.0-dev],
        [https://github.com/tpm2-software/tpm2-tss/issues],
        [],
        [https://github.com/tpm2-software/tpm2-tss])
AC_CONFIG_MACRO_DIR([m4])
AM_INIT_AUTOMAKE([foreign
                  subdir-objects])
m4_ifdef([AM_SILENT_RULES], [AM_SILENT_RULES([yes])]) #Backward compatible setting of "silent-rules"

AC_CONFIG_HEADERS([config.h])

AC_CONFIG_FILES([Makefile Doxyfile lib/tss2-sys.pc lib/tss2-esys.pc lib/tss2-mu.pc lib/tss2-tcti-device.pc lib/tss2-tcti-mssim.pc lib/tss2-tcti-swtpm.pc lib/tss2-rc.pc lib/tss2-tctildr.pc lib/tss2-fapi.pc])

# propagate configure arguments to distcheck
AC_SUBST([DISTCHECK_CONFIGURE_FLAGS],[$ac_configure_args])

AC_CANONICAL_HOST

AX_IS_RELEASE(dash-version)
AX_CHECK_ENABLE_DEBUG([info])

AC_PROG_CC
AC_PROG_CXX
AC_PROG_LN_S
AC_USE_SYSTEM_EXTENSIONS
LT_INIT()
LT_LIB_DLLOAD
PKG_INSTALLDIR()

# Check OS and set library and compile flags accordingly
case "${host_os}" in
    *nto-qnx*)
        HOSTOS='QNX'
        ADD_COMPILER_FLAG([-D_QNX_SOURCE])
        LIBSOCKET_LDFLAGS="-lsocket"
        ;;
    *bsd* | *BSD*)
        HOSTOS='BSD'
        LIBSOCKET_LDFLAGS=""
        ;;
    *)
        #Assume linux
        HOSTOS='Linux'
        LIBSOCKET_LDFLAGS=""
        ;;
esac
AC_SUBST([LIBSOCKET_LDFLAGS])
AC_SUBST([HOSTOS])

# runstatedir is only defined in the yet unreleased Autoconf 2.70
AC_ARG_WITH([runstatedir],
            AS_HELP_STRING([--with-runstatedir=<dir>],
                           [replacement for --runstatedir in Autoconf <2.70]),
            [runstatedir="$withval"])
AS_IF([test -z "$runstatedir"], [runstatedir="${localstatedir}/run"])
AC_SUBST([runstatedir])

AX_RECURSIVE_EVAL([$sysconfdir], [SYSCONFDIR])
AC_DEFINE_UNQUOTED([SYSCONFDIR], ["$SYSCONFDIR"], [System config dir])

AC_ARG_WITH([userstatedir],
            [AS_HELP_STRING([--with-userstatedir=<dir>],
                            [sets the relative path in the user's home (default is ".local/share")])],,
            [with_userstatedir=.local/share])
AC_SUBST(userstatedir, $with_userstatedir)

AC_ARG_WITH([sysusersdir],
            [AS_HELP_STRING([--with-sysusersdir=<dir>],
                            [sets the sysusers.d directory (default is "${sysconfdir}/sysusers.d")])],,
            [with_sysusersdir="${sysconfdir}/sysusers.d"])
AC_SUBST(sysusersdir, $with_sysusersdir)

AC_ARG_WITH([tmpfilesdir],
            [AS_HELP_STRING([--with-tmpfilesdir=<dir>],
                            [sets the tmpfiles.d directory (default is "${sysconfdir}/tmpfiles.d")])],,
            [with_tmpfilesdir="${sysconfdir}/tmpfiles.d"])
AC_SUBST(tmpfilesdir, $with_tmpfilesdir)

AC_ARG_ENABLE([unit],
            [AS_HELP_STRING([--enable-unit],
                            [build cmocka unit tests])],,
            [enable_unit=no])
m4_define([cmocka_min_version], [1.0])
m4_define([cmocka_err], [Unit test enabled, but cmocka missing or version requirements not met. cmocka version must be >= cmocka_min_version])
AS_IF([test "x$enable_unit" != xno],
      [PKG_CHECK_MODULES([CMOCKA],
                         [cmocka >= cmocka_min_version],,
                         [AC_MSG_ERROR([cmocka_err])])])
AM_CONDITIONAL([UNIT], [test "x$enable_unit" != xno])

AC_ARG_ENABLE([esapi],
            [AS_HELP_STRING([--disable-esapi],
                            [don't build the esapi layer])],,
            [enable_esapi=yes])

AM_CONDITIONAL(ESAPI, test "x$enable_esapi" = "xyes")

AC_CHECK_FUNC([strndup],[],[AC_MSG_ERROR([strndup function not found])])
AC_CHECK_FUNCS([reallocarray])
AC_ARG_ENABLE([fapi],
            [AS_HELP_STRING([--enable-fapi],
                            [build the fapi layer (default is yes)])],
            [enable_fapi=$enableval],
            [enable_fapi=yes])

AM_CONDITIONAL(FAPI, test "x$enable_fapi" = "xyes")

AC_ARG_ENABLE([fapi-async-tests],
    AS_HELP_STRING([--enable-fapi-async-tests],
               [Force fapi to spin asynchronously. (NOT FOR PRODUCTION!)]),,
    [enable_fapi_async_tests=no])
AS_IF([test "x$enable_fapi_async_tests" = "xyes"],
    AC_DEFINE([TEST_FAPI_ASYNC], [1], [FAPI forced async spinning]))
AS_IF([test "x$enable_fapi_async_tests" = "xyes"],
    AC_MSG_WARN("FAPI compiled with asynchronous spinning testing. NOT FOR PRODUCTION!"))

AC_ARG_ENABLE([tcti-device-async],
    AS_HELP_STRING([--enable-tcti-device-async],
	           [Enable asynchronus operation on TCTI device
		    (note: This needs to be supported by the kernel driver).]),,
    [enable_tcti_device_async=no])
AS_IF([test "x$enable_tcti_device_async" = "xyes"],
	AC_DEFINE([TCTI_ASYNC],[1], [TCTI ASYNC MODE]))

AC_ARG_ENABLE([tcti-partial-reads],
    AS_HELP_STRING([--enable-tcti-partial-reads],
	           [Enable partial reads for TCTI device
		    (note: This needs to be supported by the kernel driver).]),,
    [enable_tcti_partial_reads=no])
AS_IF([test "x$enable_tcti_partial_reads" = "xyes"],
	AC_DEFINE([TCTI_PARTIAL_READ],[1], [TCTI PARTIAL READ MODE]))

AC_ARG_WITH([crypto],
            [AS_HELP_STRING([--with-crypto={gcrypt,ossl}],
                            [sets the ESAPI crypto backend (default is OpenSSL)])],,
            [with_crypto=ossl])

AM_CONDITIONAL(ESYS_OSSL, test "x$with_crypto" = "xossl")
AM_CONDITIONAL(ESYS_GCRYPT, test "x$with_crypto" = "xgcrypt")

AS_IF([test "x$enable_esapi" = xyes],
      [AS_IF([test "x$with_crypto" = xgcrypt], [
           AM_PATH_LIBGCRYPT([1.6.0], [], [AC_MSG_ERROR([Missing required gcrypt library])])
           TSS2_ESYS_CFLAGS_CRYPTO="$LIBGCRYPT_CFLAGS"
           TSS2_ESYS_LDFLAGS_CRYPTO="$LIBGCRYPT_LIBS"
       ], [test "x$with_crypto" = xossl], [
           PKG_CHECK_MODULES([LIBCRYPTO], [libcrypto])
           AC_DEFINE([OSSL], [1], [OpenSSL cryptographic backend])
           TSS2_ESYS_CFLAGS_CRYPTO="$LIBCRYPTO_CFLAGS"
           TSS2_ESYS_LDFLAGS_CRYPTO="$LIBCRYPTO_LIBS"
       ], AC_MSG_ERROR([Bad value for --with-crypto $with_crypto]))])
AC_SUBST([TSS2_ESYS_CFLAGS_CRYPTO])
AC_SUBST([TSS2_ESYS_LDFLAGS_CRYPTO])

AS_IF([test "x$enable_fapi" != xno -a "x$enable_esapi" = "xno"],
    AC_MSG_ERROR([ESAPI has to be enabled to compile FAPI.]))

AS_IF([test "x$enable_fapi" != xno -a "x$with_crypto" != "xossl"],
    AC_MSG_ERROR([FAPI has to be compiled with OpenSSL]))

AS_IF([test "x$enable_fapi" = xyes ],
    PKG_CHECK_MODULES([JSON_C], [json-c]))

AS_IF([test "x$enable_fapi" = xyes ],
    PKG_CHECK_MODULES([CURL], [libcurl]))

AC_ARG_WITH([tctidefaultmodule],
            [AS_HELP_STRING([--with-tctidefaultmodule],
[The default TCTI module for ESAPI. (Default: libtss2-tcti-default.so)])],
            [AC_DEFINE_UNQUOTED([ESYS_TCTI_DEFAULT_MODULE],
                                ["$with_tctidefaultmodule"],
                                ["The default TCTI library file"])],
	    [with_tctidefaultmodule=libtss2-tcti-default.so])

AC_ARG_WITH([tctidefaultconfig],
            [AS_HELP_STRING([--with-tctidefaultconfig],
                            [The default tcti module's configuration.])],
            [AC_DEFINE_UNQUOTED([ESYS_TCTI_DEFAULT_CONFIG],
                                ["$with_tctidefaultconfig"],
                                ["The default TCTIs configuration string"])])

AC_ARG_ENABLE([tcti-device],
            [AS_HELP_STRING([--disable-tcti-device],
                            [don't build the tcti-device module])],,
            [enable_tcti_device=yes])
AM_CONDITIONAL([ENABLE_TCTI_DEVICE], [test "x$enable_tcti_device" != xno])
AS_IF([test "x$enable_tcti_device" = "xyes"],
	AC_DEFINE([TCTI_DEVICE],[1], [TCTI FOR DEV TPM]))

AC_ARG_ENABLE([tcti-mssim],
            [AS_HELP_STRING([--disable-tcti-mssim],
                            [don't build the tcti-mssim module])],,
            [enable_tcti_mssim=yes])
AM_CONDITIONAL([ENABLE_TCTI_MSSIM], [test "x$enable_tcti_mssim" != xno])
AS_IF([test "x$enable_tcti_mssim" = "xyes"],
	AC_DEFINE([TCTI_MSSIM],[1], [TCTI FOR MS SIMULATOR]))

AC_ARG_ENABLE([tcti-swtpm],
            [AS_HELP_STRING([--disable-tcti-swtpm],
                            [don't build the tcti-swtpm module])],,
            [enable_tcti_swtpm=yes])
AM_CONDITIONAL([ENABLE_TCTI_SWTPM], [test "x$enable_tcti_swtpm" != xno])
AS_IF([test "x$enable_tcti_swtpm" = "xyes"], AC_DEFINE([TCTI_SWTPM],[1], [TCTI FOR SWTPM]))

AC_ARG_ENABLE([tcti-fuzzing],
            [AS_HELP_STRING([--enable-tcti-fuzzing],
                            [build the tcti-fuzzing module])],,
            [enable_tcti_fuzzing=no])
AM_CONDITIONAL([ENABLE_TCTI_FUZZING], [test "x$enable_tcti_fuzzing" != xno])
AS_IF([test "x$enable_tcti_fuzzing" = "xyes"],
	AC_DEFINE([TCTI_FUZZING],[1], [TCTI FOR FUZZING]))

AC_ARG_ENABLE([nodl],
              [AS_HELP_STRING([--enable-nodl],
                              [link against TCTIs directly, do not use dlopen])],
              [],
              [enable_nodl=no])
AM_CONDITIONAL([NO_DL], [test "x$enable_nodl" = "xyes"])
AS_IF([test "x$enable_nodl" = "xyes"],
      [AC_DEFINE([NO_DL],[1], [disable use of dlopen])])

#
# udev
#
AC_ARG_WITH([udevrulesdir],
            [AS_HELP_STRING([--with-udevrulesdir=DIR],[udev rules directory])],,
            [with_udevrulesdir=${libdir}/udev/rules.d])
AX_NORMALIZE_PATH([with_udevrulesdir])
AC_SUBST([udevrulesdir], [$with_udevrulesdir])
AC_ARG_WITH([udevrulesprefix],
            [AS_HELP_STRING([--with-udevrulesprefix=XY],[prefix for udev rules file])],
            [AC_SUBST([udevrulesprefix],[$with_udevrulesprefix])])
AM_CONDITIONAL(WITH_UDEVRULESPREFIX, [test -n "$with_udevrulesprefix"])

dnl ---------  Physical TPM device for testing -----------------------

AC_ARG_WITH([device],
            [AS_HELP_STRING([--with-device=<device>],[TPM device for testing])],
            [AS_IF([test \( -w "$with_device" \)  -a \( -r "$with_device" \)],
                   [AC_MSG_RESULT([success])
                    AX_NORMALIZE_PATH([with_device])
                    with_device_set=yes],
                   [AC_MSG_ERROR([TPM device provided does not exist or is not writable])])],
            [with_device_set=no])
AM_CONDITIONAL([TESTDEVICE],[test "x$with_device_set" = xyes])

AC_ARG_WITH([devicetests],
            [AS_HELP_STRING([--with-devicetests=<case>],[Comma-separated values of possible tests: destructive,mandatory,optional] default is mandatory)],
            [AS_IF([test "x" =  x$(echo $with_devicetests | sed 's/destructive//g'  | sed 's/mandatory//g'  | sed 's/optional//g' | sed 's/,//g') ],
                   [AC_MSG_RESULT([success])
                    with_devicetests_set=yes],
                   [AC_MSG_ERROR([Illegal test type for device tests.])])],
            [with_devicetests="mandatory"])

if echo $with_devicetests | grep destructive > /dev/null; then
    enable_device_destructive="yes"
fi
AM_CONDITIONAL([DEVICEDESTRUCTIVE],[test "x$enable_device_destructive" = "xyes"])

if echo $with_devicetests | grep optional > /dev/null; then
    enable_device_optional="yes"
fi
AM_CONDITIONAL([DEVICEOPTIONAL],[test "x$enable_device_optional" = "xyes"])

if echo $with_devicetests | grep mandatory > /dev/null; then
    enable_device_mandatory="yes"
fi
AM_CONDITIONAL([DEVICEMANDATORY],[test "x$enable_device_mandatory" = "xyes"])

#
# enable integration tests and check for simulator binary
#
AC_ARG_ENABLE([integration],
    [AS_HELP_STRING([--enable-integration],
        [build and execute integration tests])],,
    [enable_integration=no])
<<<<<<< HEAD
AS_IF([test "x$enable_integration" = "xyes" -a "$HOSTOS" = "Linux"],
      [ERROR_IF_NO_PROG([tpm_server])
       ERROR_IF_NO_PROG([ss])
=======
AS_IF([test "x$enable_integration" = "xyes"],
      [ERROR_IF_NO_PROG([ss])
>>>>>>> f4f53cce
       ERROR_IF_NO_PROG([ps])
       ERROR_IF_NO_PROG([echo])
       ERROR_IF_NO_PROG([kill])
       ERROR_IF_NO_PROG([stdbuf])
       ERROR_IF_NO_PROG([sleep])
       ERROR_IF_NO_PROG([cat])
       ERROR_IF_NO_PROG([realpath])
       ERROR_IF_NO_PROG([dirname])
       ERROR_IF_NO_PROG([basename])
       ERROR_IF_NO_PROG([mktemp])
       ERROR_IF_NO_PROG([od])
       ERROR_IF_NO_PROG([awk])
       ERROR_IF_NO_PROG([expr])
       ERROR_IF_NO_PROG([grep])
       ERROR_IF_NO_PROG([env])
       ERROR_IF_NO_PROG([rm])
       AS_IF([test "x$with_crypto" != xossl -o "x$enable_esapi" != xyes],
           PKG_CHECK_MODULES([LIBCRYPTO],[libcrypto]))
       AC_CHECK_HEADER(uthash.h, [], [AC_MSG_ERROR([Can not find uthash.h. Please install uthash-dev])])

       # choose tcti for testing and look for TPM simulator binary
       integration_tcti="none"
       integration_args=""
       AS_IF([test "x$with_device_set" = xyes],
             [# use device if --with-device was passed
              integration_tcti=device
              integration_args="--device=$with_device"
              AC_MSG_WARN([Using physical TPM for integration testing])])
       AS_IF([test "x$integration_tcti" = "xnone" && test "x$enable_tcti_swtpm" != xyes && test "x$enable_tcti_mssim" != xyes],
             [AC_MSG_ERROR([No suitable TCTI for testing enabled. Please use option --enable-tcti-swtpm (recommended) or --enable-tcti-mssim (fallback) to enable a suitable TCTI or disable testing with --disable-integration.])])
       AS_IF([test "x$integration_tcti" = "xnone" && test "x$enable_tcti_swtpm" = "xyes"],
             [# check for swtpm binary
              AC_CHECK_PROG([result_swtpm], [swtpm], [yes], [no])
              AS_IF([test "x$result_swtpm" = "xyes"],
                    [integration_tcti=swtpm],
                    [AC_MSG_WARN([Executable swtpm not found in PATH.])])])
       AS_IF([test "x$integration_tcti" = "xnone" && test "x$enable_tcti_mssim" = "xyes"],
             [# check for mssim binary
              AC_MSG_WARN([Falling back to testing with tcti-mssim.])
              AC_CHECK_PROG([result_tpm_server], [tpm_server], [yes], [no])
              AS_IF([test "x$result_tpm_server" = "xyes"],
                    [integration_tcti=mssim],
                    [AC_MSG_WARN([Executable tpm_server not found in PATH (fallback)])])])
       AS_IF([test "x$integration_tcti" = "xnone"],
             [AC_MSG_ERROR([No simulator executable found in PATH for testing TCTI.])])
       AC_SUBST([INTEGRATION_TCTI], [$integration_tcti])
       AC_SUBST([INTEGRATION_ARGS], [$integration_args])
       AC_SUBST([ENABLE_INTEGRATION], [$enable_integration])])
AM_CONDITIONAL([ENABLE_INTEGRATION],[test "x$enable_integration" = "xyes"])
#
# sanitizer compiler flags
#
AC_ARG_WITH([sanitizer],
            [AS_HELP_STRING([--with-sanitizer={none,address,undefined}],
                            [build with the given sanitizer])],,
            [with_sanitizer=none])
AS_CASE(["x$with_sanitizer"],
        ["xnone"],
        [],
        ["xaddress"],
        [
            SANITIZER_CFLAGS="-fsanitize=address -fno-omit-frame-pointer"
            SANITIZER_LDFLAGS="-lasan"
        ],
        ["xundefined"],
        [
            SANITIZER_CFLAGS="-fsanitize=undefined"
            SANITIZER_LDFLAGS="-lubsan"
        ],
        [AC_MSG_ERROR([Bad value for --with-sanitizer])])
AC_SUBST([SANITIZER_CFLAGS])
AC_SUBST([SANITIZER_LDFLAGS])
#
# fuzz testing
#
AC_ARG_WITH([fuzzing],
            [AS_HELP_STRING([--with-fuzzing={none,libfuzzer,ossfuzz}],
                            [fuzzing to build with (default is none)])],,
            [with_fuzzing=none])
AS_CASE(["x$with_fuzzing"],
        ["xnone"],
        [],
        ["xlibfuzzer"],
        [ADD_FUZZING_FLAG([-fsanitize=fuzzer])],
        ["xossfuzz"],
        [AS_IF([test "x$LIB_FUZZING_ENGINE" = "x"],
               AC_MSG_ERROR([OSS Fuzz testing requires LIB_FUZZING_ENGINE environment variable be set]))
         ADD_FUZZING_FLAG([-lFuzzingEngine])],
        [AC_MSG_ERROR([Bad value for --with-fuzzing])])
AM_CONDITIONAL([ENABLE_FUZZING],[test "x$with_fuzzing" != "xnone"])
AS_IF([test "x$with_fuzzing" != "xnone"],
      [AS_IF([test "x$enable_tcti_fuzzing" = xno],
             AC_MSG_ERROR([Fuzz tests can not be enabled without the TCTI_FUZZING module]))
       AS_IF([test "x$GEN_FUZZ" != "x1"],
             AC_MSG_ERROR([Fuzz tests can not be enabled without "GEN_FUZZ=1" variable]))])

AX_VALGRIND_CHECK

gl_LD_VERSION_SCRIPT

AC_ARG_WITH([maxloglevel],
            [AS_HELP_STRING([--with-maxloglevel={none,error,warning,info,debug,trace}],
                            [sets the maximum log level (default is trace)])],,
            [with_maxloglevel=trace])
AS_CASE(["x$with_maxloglevel"],
        ["xnone"],
        [AC_DEFINE_UNQUOTED([MAXLOGLEVEL], [0], ["Logging disabled"])],
        ["xerror"],
        [AC_DEFINE_UNQUOTED([MAXLOGLEVEL], [2], ["Error log level"])],
        ["xwarning"],
        [AC_DEFINE_UNQUOTED([MAXLOGLEVEL], [3], ["Warning log level"])],
        ["xinfo"],
        [AC_DEFINE_UNQUOTED([MAXLOGLEVEL], [4], ["Info log level"])],
        ["xdebug"],
        [AC_DEFINE_UNQUOTED([MAXLOGLEVEL], [5], ["Debug log level"])],
        ["xtrace"],
        [AC_DEFINE_UNQUOTED([MAXLOGLEVEL], [6], ["Trace log level"])],
        [AC_MSG_ERROR([Bad value for --with-maxloglevel])])

AC_ARG_ENABLE([defaultflags],
              [AS_HELP_STRING([--disable-defaultflags],
                              [Disable default preprocessor, compiler, and linker flags.])],,
              [enable_defaultflags=yes])
AS_IF([test "x$enable_defaultflags" = "xyes"],
      [
      AS_IF([test "x$enable_debug" = "xno"],
            [ADD_COMPILER_FLAG([-O2])
             AX_ADD_FORTIFY_SOURCE])
      ADD_COMPILER_FLAG([-std=c99])
      ADD_COMPILER_FLAG([-Wall])
      ADD_COMPILER_FLAG([-Wextra])
      ADD_COMPILER_FLAG([-Wformat-security])
      AS_IF([test "x$ax_is_release" = "xno"],
          [ADD_COMPILER_FLAG([-Werror])])
      ADD_COMPILER_FLAG([-fstack-protector-all])
      ADD_COMPILER_FLAG([-fpic])
      ADD_COMPILER_FLAG([-fPIC])
      # work around GCC bug #53119
      #   https://gcc.gnu.org/bugzilla/show_bug.cgi?id=53119
      ADD_COMPILER_FLAG([-Wno-missing-braces])
      ADD_COMPILER_FLAG([-Wstrict-overflow=5])
      ADD_LINK_FLAG([-Wl,--no-undefined])
      ADD_LINK_FLAG([-Wl,-z,noexecstack])
      ADD_LINK_FLAG([-Wl,-z,now])
      ADD_LINK_FLAG([-Wl,-z,relro])
      ])

AC_ARG_ENABLE([weakcrypto],
    [AS_HELP_STRING([--disable-weakcrypto],
	           [Disable crypto algorithms considered weak])],,
    [enable_weakcrypto=no])
AS_IF([test "x$enable_weakcrypto" = "xyes"],
	AC_DEFINE([DISABLE_WEAK_CRYPTO],[1],[DISABLE WEAK CRYPTO ALGORITHMS]))

AC_SUBST([PATH])

dnl --------- Doxy Gen -----------------------
DX_DOXYGEN_FEATURE(ON)
DX_DOT_FEATURE(OFF)
DX_HTML_FEATURE(ON)
DX_CHM_FEATURE(OFF)
DX_CHI_FEATURE(OFF)
DX_MAN_FEATURE(ON)
DX_RTF_FEATURE(ON)
DX_XML_FEATURE(OFF)
DX_PDF_FEATURE(OFF)
DX_PS_FEATURE(OFF)
DX_INIT_DOXYGEN($PACKAGE_NAME, [Doxyfile], [doxygen-doc])
AM_CONDITIONAL(DOXYMAN, [test $DX_FLAG_man -eq 1])

AS_IF([test "x$enable_doxygen_doc" != xno],
      [ERROR_IF_NO_PROG([doxygen])])

AX_CODE_COVERAGE
m4_ifdef([_AX_CODE_COVERAGE_RULES],
         [AM_CONDITIONAL(AUTOCONF_CODE_COVERAGE_2019_01_06, [true])],
         [AM_CONDITIONAL(AUTOCONF_CODE_COVERAGE_2019_01_06, [false])])
AX_ADD_AM_MACRO_STATIC([])

AM_COND_IF([ENABLE_TCTI_DEVICE], [],
           [AM_COND_IF([ENABLE_TCTI_MSSIM], [],
                       [AM_COND_IF([ENABLE_TCTI_SWTPM], [],
                                   [AM_COND_IF([ENABLE_TCTI_FUZZING], [],
                                               [AC_MSG_WARN("No build-in TCTI module enabled")])])])])

AM_COND_IF([ENABLE_TCTI_FUZZING], [
            AM_COND_IF([ENABLE_TCTI_DEVICE],
                       AC_MSG_ERROR([Fuzzing TCTI is meant to be built as the only TCTI: use --disable-tcti-device --disable-tcti-mssim --disable-tcti-swtpm]))
            AM_COND_IF([ENABLE_TCTI_MSSIM],
                       AC_MSG_ERROR([Fuzzing TCTI is meant to be built as the only TCTI: use --disable-tcti-device --disable-tcti-mssim --disable-tcti-swtpm]))
            AM_COND_IF([ENABLE_TCTI_SWTPM],
                       AC_MSG_ERROR([Fuzzing TCTI is meant to be built as the only TCTI: use --disable-tcti-device --disable-tcti-mssim --disable-tcti-swtpm]))
            AS_IF([test "x$CC" != "xclang"],
                       AC_MSG_ERROR("Fuzzing TCTI can only be used with clang"), [])
            ], [])

AC_OUTPUT

AC_MSG_RESULT([
    $PACKAGE_NAME $VERSION
    esapi:              $enable_esapi
    fapi:               $enable_fapi
    tctidefaultmodule:  $with_tctidefaultmodule
    tctidefaultconfig:  $with_tctidefaultconfig
    unit:               $enable_unit
    integration:        $enable_integration
    testing backend:    $integration_tcti
    fuzzing:            $with_fuzzing
    debug:              $enable_debug
    maxloglevel:        $with_maxloglevel
    doxygen:            $DX_FLAG_doc $enable_doxygen_doc
    tcti-device-async:  $enable_tcti_device_async
    tcti-partial-read:  $enable_tcti_partial_reads
    crypto backend:     $with_crypto
    sysconfdir:         $sysconfdir
    localstatedir:      $localstatedir
    runstatedir:        $runstatedir
    sysusersdir:        $sysusersdir
    tmpfilesdir:        $tmpfilesdir
    userstatedir:       [\$HOME/]$with_userstatedir
])<|MERGE_RESOLUTION|>--- conflicted
+++ resolved
@@ -280,14 +280,8 @@
     [AS_HELP_STRING([--enable-integration],
         [build and execute integration tests])],,
     [enable_integration=no])
-<<<<<<< HEAD
 AS_IF([test "x$enable_integration" = "xyes" -a "$HOSTOS" = "Linux"],
-      [ERROR_IF_NO_PROG([tpm_server])
        ERROR_IF_NO_PROG([ss])
-=======
-AS_IF([test "x$enable_integration" = "xyes"],
-      [ERROR_IF_NO_PROG([ss])
->>>>>>> f4f53cce
        ERROR_IF_NO_PROG([ps])
        ERROR_IF_NO_PROG([echo])
        ERROR_IF_NO_PROG([kill])
