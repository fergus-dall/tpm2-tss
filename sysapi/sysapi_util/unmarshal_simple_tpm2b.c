//**********************************************************************;
<<<<<<< HEAD
// Copyright (c) 2015, Intel Corporation
// All rights reserved.
//
// Redistribution and use in source and binary forms, with or without
=======
// Copyright (c) 2015, Intel Corporation All rights reserved.
// 
// Redistribution and use in source and binary forms, with or without 
>>>>>>> 4402db3b
// modification, are permitted provided that the following conditions are met:
//
// 1. Redistributions of source code must retain the above copyright notice,
// this list of conditions and the following disclaimer.
//
// 2. Redistributions in binary form must reproduce the above copyright notice,
// this list of conditions and the following disclaimer in the documentation
// and/or other materials provided with the distribution.
//
// THIS SOFTWARE IS PROVIDED BY THE COPYRIGHT HOLDERS AND CONTRIBUTORS "AS IS"
// AND ANY EXPRESS OR IMPLIED WARRANTIES, INCLUDING, BUT NOT LIMITED TO, THE
// IMPLIED WARRANTIES OF MERCHANTABILITY AND FITNESS FOR A PARTICULAR PURPOSE
// ARE DISCLAIMED. IN NO EVENT SHALL THE COPYRIGHT HOLDER OR CONTRIBUTORS BE
// LIABLE FOR ANY DIRECT, INDIRECT, INCIDENTAL, SPECIAL, EXEMPLARY, OR
// CONSEQUENTIAL DAMAGES (INCLUDING, BUT NOT LIMITED TO, PROCUREMENT OF
// SUBSTITUTE GOODS OR SERVICES; LOSS OF USE, DATA, OR PROFITS; OR BUSINESS
// INTERRUPTION) HOWEVER CAUSED AND ON ANY THEORY OF LIABILITY, WHETHER IN
// CONTRACT, STRICT LIABILITY, OR TORT (INCLUDING NEGLIGENCE OR OTHERWISE)
// ARISING IN ANY WAY OUT OF THE USE OF THIS SOFTWARE, EVEN IF ADVISED OF
// THE POSSIBILITY OF SUCH DAMAGE.
//**********************************************************************;

#include <tpm20.h>   
#include <tss2_sysapi_util.h>

void Unmarshal_Simple_TPM2B( UINT8 *outBuffPtr, UINT32 maxResponseSize, UINT8 **nextData, TPM2B *outTPM2B, TSS2_RC *rval )
{
//deleted for now--spec issues with nested TPM2B's
#if 0
    INT64 callerAllocatedSize;
#endif    
    int i;
    UINT16 length;
    
    if( *rval == TSS2_RC_SUCCESS )
    {
        if( outBuffPtr == 0 || nextData == 0 || *nextData == 0 )
        {
            *rval = TSS2_SYS_RC_BAD_REFERENCE;
        }
        else
        {
            if( *rval == TSS2_RC_SUCCESS )
            {
                length = CHANGE_ENDIAN_WORD( *(UINT16 *)*nextData );

                if( outTPM2B != 0 )
                {
                    if( length > outTPM2B->size )
                    {
                        *rval = TSS2_SYS_RC_INSUFFICIENT_BUFFER;
                    }
                    else
                    {
                        Unmarshal_UINT16( outBuffPtr, maxResponseSize, nextData, &( outTPM2B->size ), rval );
                    }
                }
                else
                {
                    // Let low level function deal with NULL output pointer.
                    Unmarshal_UINT16( outBuffPtr, maxResponseSize, nextData, 0, rval );
                }

                if( *rval == TSS2_RC_SUCCESS )
                {
                    // Copy to output TPM2B.
                    for( i = 0; i < length; i++ )
                    {
                        if( outTPM2B != 0 )
                        {
                            Unmarshal_UINT8( outBuffPtr, maxResponseSize, nextData,  &( outTPM2B->buffer[i] ), rval );
                        }
                        else
                        {
                            // Let low level function deal with NULL output pointer.
                            Unmarshal_UINT8( outBuffPtr, maxResponseSize, nextData, 0, rval );
                        }

                        if( *rval != TSS2_RC_SUCCESS )
                        {
                            break;
                        }
                    }
                }
            }
        }
    }
}
<|MERGE_RESOLUTION|>--- conflicted
+++ resolved
@@ -1,14 +1,8 @@
 //**********************************************************************;
-<<<<<<< HEAD
 // Copyright (c) 2015, Intel Corporation
 // All rights reserved.
 //
 // Redistribution and use in source and binary forms, with or without
-=======
-// Copyright (c) 2015, Intel Corporation All rights reserved.
-// 
-// Redistribution and use in source and binary forms, with or without 
->>>>>>> 4402db3b
 // modification, are permitted provided that the following conditions are met:
 //
 // 1. Redistributions of source code must retain the above copyright notice,
